--- conflicted
+++ resolved
@@ -4,12 +4,8 @@
 import com.intellij.openapi.diagnostic.logger
 import com.intellij.openapi.progress.ProgressManager
 import com.intellij.openapi.util.text.StringUtil
-import cssvarsassistant.documentation.v2.CssVariableDocumentationService
 import cssvarsassistant.model.CssVarDoc
-<<<<<<< HEAD
-=======
 import cssvarsassistant.settings.CssVarsAssistantSettings
->>>>>>> 60a28ac9
 import cssvarsassistant.util.ARROW_UP_RIGHT
 import cssvarsassistant.util.ValueUtil
 import kotlin.math.pow
@@ -23,12 +19,9 @@
     showPixelCol: Boolean,
     winnerIndex: Int = -1  // Default for backward compatibility
 ): String {
-<<<<<<< HEAD
-=======
+    val logger = logger<CssVariableDocumentationService>()
     val settings = CssVarsAssistantSettings.getInstance()
     val columnVisibility = settings.columnVisibility
->>>>>>> 60a28ac9
-    val logger = logger<CssVariableDocumentationService>()
 
     /* ── dynamic column decisions ─────────────────────────────────────────── */
     val hasColorValues = sorted.any { (_, r, _) -> ColorParser.parseCssColor(r.resolved) != null }
@@ -57,15 +50,9 @@
 
     /* ── inline-CSS helpers (survive IntelliJ trimming) ────────────────────── */
     val headerWrapperStyle =
-<<<<<<< HEAD
         "style='color:#F2F2F2;padding:2px 4px;font-weight:bold;border-bottom:1px solid #BABABA;'"
     val rowStyle = "style='white-space:nowrap;padding:2px 4px;color:#BABABA;'"
     val rowResolvedStyle = "style='white-space:nowrap;color:#F2F2F2;font-size:10px;'"
-=======
-        "style='color:#F2F2F2;padding:0px;font-weight:bold;border-bottom:1px solid #BABABA;'"
-    val rowStyle = "style='white-space:nowrap;padding:10px 20px;color:#BABABA;'"
-    val rowResolvedStyle = "style='white-space:nowrap;color:#F2F2F2;font-size:9px!important;'"
->>>>>>> 60a28ac9
 
     /* ── builder start ─────────────────────────────────────────────────────── */
     val sb = StringBuilder()
@@ -133,31 +120,6 @@
             sb.append("<td $rowStyle><nobr>${StringUtil.escapeXmlEntities(contextLabel(ctx, isColour))}</nobr></td>")
         }
 
-<<<<<<< HEAD
-        if (resInfo.steps.isNotEmpty()) {
-            logger.info("Variable: $varName")
-            logger.info("Original: ${resInfo.original}")
-            logger.info("Resolved: ${resInfo.resolved}")
-            logger.info("Steps: ${resInfo.steps}")
-            logger.info("Steps joined: ${resInfo.steps.joinToString(" → ")}")
-        }
-
-        // Add resolution indicator
-        if (resInfo.steps.isNotEmpty() && resInfo.original != resInfo.resolved) {
-            val SPACE = "&nbsp;"
-
-            // Create a readable tooltip with proper formatting
-            val tooltipText = buildTooltipText(resInfo, rawValue)
-
-            sb.append(
-                """$SPACE<div title="${StringUtil.escapeXmlEntities(tooltipText)}" 
-                    $rowResolvedStyle>$SPACE$ARROW_UP_RIGHT$SPACE</div>"""
-            )
-        }
-        sb.append("</nobr></td>")
-            .append("<td $rowStyle><nobr>${StringUtil.escapeXmlEntities(typeStr).lowercase()}</nobr></td>")
-            .append("<td $rowStyle><nobr>${StringUtil.escapeXmlEntities(sourceStr)}</nobr></td>")
-=======
         if (showColorSwatchCol) {
             sb.append("<td $rowStyle><nobr>${if (isColour) colorSwatchHtml(rawValue) else "&nbsp;"}</nobr></td>")
         }
@@ -171,74 +133,72 @@
                 sb.append(" <span style='opacity:.6'><i>(overridden)</i></span>")
             }
 
+            if (resInfo.steps.isNotEmpty()) {
+                logger.info("Variable: $varName")
+                logger.info("Original: ${resInfo.original}")
+                logger.info("Resolved: ${resInfo.resolved}")
+                logger.info("Steps: ${resInfo.steps}")
+                logger.info("Steps joined: ${resInfo.steps.joinToString(" → ")}")
+            }
+
             // Add resolution indicator
-            if (resInfo.steps.isNotEmpty()) {
-                val encodedSteps = resInfo.steps.joinToString(",") {
-                    StringUtil.escapeXmlEntities(it)
-                }
+            if (resInfo.steps.isNotEmpty() && resInfo.original != resInfo.resolved) {
+                val SPACE = "&nbsp;"
+
+                // Create a readable tooltip with proper formatting
+                val tooltipText = buildTooltipText(resInfo, rawValue)
+
                 sb.append(
-                    """&nbsp;<a href="#" onclick="window.showResolutionChain('${encodedSteps.replace("'", "\\'")}'); return false;" style="color: #4A9EFF; text-decoration: none; font-size: 9px;">$ARROW_UP_RIGHT</a>"""
+                    """$SPACE<div title="${StringUtil.escapeXmlEntities(tooltipText)}" 
+                    $rowResolvedStyle>$SPACE$ARROW_UP_RIGHT$SPACE</div>"""
                 )
-
-// Add at start of HTML:
+            }
+            sb.append("</nobr></td>")
+                .append("<td $rowStyle><nobr>${StringUtil.escapeXmlEntities(typeStr).lowercase()}</nobr></td>")
+                .append("<td $rowStyle><nobr>${StringUtil.escapeXmlEntities(sourceStr)}</nobr></td>")
+
+            if (showSourceCol) {
+                sb.append("<td $rowStyle><nobr>${StringUtil.escapeXmlEntities(sourceStr)}</nobr></td>")
+            }
+
+            if (showPixelEqCol) sb.append("<td $rowStyle><nobr>$pixelEq</nobr></td>")
+            if (showHexCol) sb.append("<td $rowStyle><nobr>$hexValue</nobr></td>")
+            if (showWcagCol) sb.append("<td $rowStyle><nobr>$contrast</nobr></td>")
+
+            sb.append("</tr>")
+        }
+        sb.append("</table>")
+
+        /* ── description / examples ──────────────────────────────────────────── */
+        if (doc.description.isNotBlank()) {
+            sb.append("<p><b>Description:</b><br/>")
+                .append(StringUtil.escapeXmlEntities(doc.description))
+                .append("</p>")
+        }
+        if (doc.examples.isNotEmpty()) {
+            sb.append("<p><b>Examples:</b></p><pre>")
+            doc.examples.forEach { sb.append(StringUtil.escapeXmlEntities(it)).append('\n') }
+            sb.append("</pre>")
+        }
+
+        /* ── WebAIM helper link for first colour found ───────────────────────── */
+        sorted.mapNotNull { ColorParser.parseCssColor(it.second.resolved) }
+            .firstOrNull()?.let { c ->
                 sb.append(
-                    """<script>
-window.showResolutionChain = function(steps) {
-  // This will be handled by IntelliJ's JavaScript bridge
-  console.log('Resolution:', steps);
-};
-</script>"""
-                )
-            }
-            sb.append("</nobr></td>")
-        }
-
-        if (showTypeCol) {
-            sb.append("<td $rowStyle><nobr>${StringUtil.escapeXmlEntities(typeStr).lowercase()}</nobr></td>")
-        }
-
-        if (showSourceCol) {
-            sb.append("<td $rowStyle><nobr>${StringUtil.escapeXmlEntities(sourceStr)}</nobr></td>")
-        }
->>>>>>> 60a28ac9
-
-        if (showPixelEqCol) sb.append("<td $rowStyle><nobr>$pixelEq</nobr></td>")
-        if (showHexCol) sb.append("<td $rowStyle><nobr>$hexValue</nobr></td>")
-        if (showWcagCol) sb.append("<td $rowStyle><nobr>$contrast</nobr></td>")
-
-        sb.append("</tr>")
-    }
-    sb.append("</table>")
-
-    /* ── description / examples ──────────────────────────────────────────── */
-    if (doc.description.isNotBlank()) {
-        sb.append("<p><b>Description:</b><br/>")
-            .append(StringUtil.escapeXmlEntities(doc.description))
-            .append("</p>")
-    }
-    if (doc.examples.isNotEmpty()) {
-        sb.append("<p><b>Examples:</b></p><pre>")
-        doc.examples.forEach { sb.append(StringUtil.escapeXmlEntities(it)).append('\n') }
-        sb.append("</pre>")
-    }
-
-    /* ── WebAIM helper link for first colour found ───────────────────────── */
-    sorted.mapNotNull { ColorParser.parseCssColor(it.second.resolved) }
-        .firstOrNull()?.let { c ->
-            sb.append(
-                """<p style='margin-top:10px'>
+                    """<p style='margin-top:10px'>
                        <a target="_blank"
                           href="https://webaim.org/resources/contrastchecker/?fcolor=${
-                    c.toHex().removePrefix("#")
-                }&bcolor=000000">
+                        c.toHex().removePrefix("#")
+                    }&bcolor=000000">
                           Check contrast on WebAIM Contrast Checker
                        </a></p>"""
-            )
-        }
-
-    sb.append(DocumentationMarkup.CONTENT_END)
-    return sb.toString()
-}
+                )
+            }
+
+        sb.append(DocumentationMarkup.CONTENT_END)
+        return sb.toString()
+    }
+
 
 /* ── tiny util helpers ─────────────────────────────────────────────────────── */
 fun java.awt.Color.toHex(): String =
@@ -295,7 +255,6 @@
 fun colorSwatchHtml(css: String): String =
     ColorParser.parseCssColor(css)?.let { "<font color='${it.toHex()}'>&#9632;</font>" } ?: "&nbsp;"
 
-
 /**
  * Creates a readable tooltip showing the complete resolution chain
  */
